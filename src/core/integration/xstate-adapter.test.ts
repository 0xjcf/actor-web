--- conflicted
+++ resolved
@@ -299,36 +299,19 @@
       // Set some data
       actorRef.send({ type: 'SET', key: 'name', value: 'Actor-Web' });
       actorRef.send({ type: 'SET', key: 'version', value: '1.0.0' });
-<<<<<<< HEAD
-      
-      // The ask pattern should work with the updated queryMachine
-      const query = { type: 'query', request: 'get', params: { key: 'name' } };
-      const response = await actorRef.ask(query, { timeout: 1000 });
-      
-      // Should get a proper response
-      expect(response.type).toBe('response');
-      expect(response.result).toBe('Actor-Web');
-=======
 
       // Use ask with a query that has a type field for proper request extraction
       const response = await actorRef.ask({ type: 'get', key: 'name' }, { timeout: 1000 });
 
       // Should get the actual value as response
       expect(response).toBe('Actor-Web');
->>>>>>> 3d1b3025
     });
 
     it('should reject ask on stopped actor', async () => {
       actorRef = createXStateQueryActor(queryMachine, { autoStart: false });
 
       // The ask method should reject when actor is not started
-<<<<<<< HEAD
-      await expect(
-        actorRef.ask({ type: 'query', request: 'get', params: { key: 'test' } }, { timeout: 100 })
-      ).rejects.toThrow();
-=======
       await expect(actorRef.ask({ type: 'get', key: 'test' }, { timeout: 100 })).rejects.toThrow();
->>>>>>> 3d1b3025
     });
   });
 
@@ -361,11 +344,7 @@
       // Based on Agent A's clarification: children always start in running state
       // This is the current behavior, not necessarily the ideal behavior
       expect(child.status).toBe('running');
-<<<<<<< HEAD
-      
-=======
-
->>>>>>> 3d1b3025
+
       parent.start();
       expect(child.status).toBe('running');
     });
@@ -607,19 +586,10 @@
       queryActor.send({ type: 'SET', key: 'test', value: 'value' });
 
       // Query should work with extended timeout
-<<<<<<< HEAD
-      const query = { type: 'query', request: 'get', params: { key: 'test' } };
-      const response = await queryActor.ask(query, { timeout: 1000 });
-      
-      // Should get proper response
-      expect(response.type).toBe('response');
-      expect(response.result).toBe('value');
-=======
       const response = await queryActor.ask({ type: 'get', key: 'test' }, { timeout: 1000 });
 
       // Should get the actual value as response
       expect(response).toBe('value');
->>>>>>> 3d1b3025
     });
 
     it('should handle service actor lifecycle', () => {
@@ -730,32 +700,17 @@
 
       // Multiple concurrent asks should work with correlation IDs
       const asks = Promise.all([
-<<<<<<< HEAD
-        actorRef.ask({ type: 'query', request: 'get', params: { key: 'user' } }, { timeout: 1000 }),
-        actorRef.ask({ type: 'query', request: 'get', params: { key: 'user' } }, { timeout: 1000 }),
-        actorRef.ask({ type: 'query', request: 'get', params: { key: 'user' } }, { timeout: 1000 })
-=======
         actorRef.ask({ type: 'get', key: 'user' }, { timeout: 1000 }),
         actorRef.ask({ type: 'get', key: 'user' }, { timeout: 1000 }),
         actorRef.ask({ type: 'get', key: 'user' }, { timeout: 1000 }),
->>>>>>> 3d1b3025
       ]);
 
       const results = await asks;
-<<<<<<< HEAD
-      
-      // Each should get a response with proper correlation
-      expect(results).toHaveLength(3);
-      results.forEach(result => {
-        expect(result.type).toBe('response');
-        expect(result.result).toEqual({ name: 'Test', id: 123 });
-=======
 
       // Each should get the actual value as response
       expect(results).toHaveLength(3);
       results.forEach((result) => {
         expect(result).toEqual({ name: 'Test', id: 123 });
->>>>>>> 3d1b3025
       });
     });
 
